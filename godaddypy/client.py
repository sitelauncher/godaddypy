--- conflicted
+++ resolved
@@ -102,18 +102,11 @@
 
         return data
 
-<<<<<<< HEAD
-    def put_new_a_records(self, domain, records):
-        url = self.API_TEMPLATE + self.PUT_RECORDS_TYPE_NAME.format(domain=domain, type='A', name='@')
-        self._put(url, json=records, headers=self._get_headers())
-        self.logger.info('Updated {} records @ {}'.format(len(records), domain))
-=======
     def put_a_records(self, domain, records):
         for _rec in records:
             url = self.API_TEMPLATE + self.PUT_RECORDS_TYPE_NAME.format(domain=domain, type='A', name=_rec['name'])
             self._put(url, json=_rec, method_name=self.get_a_records.__name__, headers=self._get_headers())
             logging.info('Updated {} records @ {}'.format(len(records), domain))
->>>>>>> 5f727714
 
     def update_ip(self, ip, domains=None, subdomains=None):
         """Update the IP address in all A records to the value of ip.  Returns True if no exceptions occurred during
@@ -131,7 +124,7 @@
         if domains is None:
             domains = self.get_domains()
         elif type(domains) == str:
-            domains = [ domains ]
+            domains = [domains]
         elif type(domains) == list:
             pass
         else:
@@ -146,13 +139,9 @@
 
                 if not r_ip == ip:
 
-                    if (
-                        ( subdomains is None )
-                        or ( type(subdomains) == list 
-                                and subdomains.count(r_name) )
-                        or ( type(subdomains) == str 
-                            and subdomains == r_name )
-                        ):
+                    if ((subdomains is None) or
+                            (type(subdomains) == list and subdomains.count(r_name)) or
+                            (type(subdomains) == str and subdomains == r_name)):
 
                         data = {'data': unicode(ip)}
                         record.update(data)
